import warnings
from functools import partial
import numpy as np
<<<<<<< HEAD
import warnings
=======
>>>>>>> 28f2e82d
from menpo.shape import TriMesh
from menpo.transform import PiecewiseAffine


def check_diagonal(diagonal):
    r"""
    Checks the diagonal length used to normalize the images' size that
    must be >= 20.
    """
    if diagonal is not None and diagonal < 20:
        raise ValueError("diagonal must be >= 20")
    return diagonal


def check_landmark_trilist(image, transform, group=None):
    shape = image.landmarks[group].lms
    check_trilist(shape, transform)


def check_trilist(shape, transform):
    if not isinstance(shape, TriMesh) and isinstance(transform,
                                                     PiecewiseAffine):
        warnings.warn('The given images do not have an explicit triangulation '
                      'applied. A Delaunay Triangulation will be computed '
                      'and used for warping. This may be suboptimal and cause '
                      'warping artifacts.')


# TODO: document me!
def check_scales(scales):
    if isinstance(scales, (int, float)):
        return [scales]
    elif len(scales) == 1 and isinstance(scales[0], (int, float)):
        return list(scales)
    elif len(scales) > 1:
        return check_scales(scales[0]) + check_scales(scales[1:])
    else:
        raise ValueError("scales must be an int/float or a list/tuple of "
                         "int/float")


def check_features(features, n_scales):
    r"""
    Checks the feature type per level.

    Parameters
    ----------
    features : callable or list of callables
        The features to apply to the images.
    n_scales : int
        The number of pyramid levels.

    Returns
    -------
    feature_list : list
        A list of feature function.
    """
    if callable(features):
        return [features] * n_scales
    elif len(features) == 1 and np.alltrue([callable(f) for f in features]):
        return list(features) * n_scales
    elif len(features) == n_scales and np.alltrue([callable(f)
                                                   for f in features]):
        return list(features)
    else:
        raise ValueError("features must be a callable or a list/tuple of "
                         "callables with the same length as the number "
                         "of scales")


# TODO: document me!
def check_scale_features(scale_features, features):
    r"""
    """
    if np.alltrue([f == features[0] for f in features]):
        return scale_features
    else:
        warnings.warn('scale_features has been automatically set to False '
                      'because different types of features are used at each '
                      'level.')
        return False


# TODO: document me!
def check_patch_size(patch_size, n_scales):
    if len(patch_size) == 2 and isinstance(patch_size[0], int):
        return [patch_size] * n_scales
    elif len(patch_size) == 1:
        return check_patch_size(patch_size[0], 1)
    elif len(patch_size) == n_scales:
        l1 = check_patch_size(patch_size[0], 1)
        l2 = check_patch_size(patch_size[1:], n_scales-1)
        return l1 + l2
    else:
        raise ValueError("patch_size must be a list/tuple of int or a "
                         "list/tuple of lit/tuple of int/float with the "
                         "same length as the number of scales")


def check_max_components(max_components, n_scales, var_name):
    r"""
    Checks the maximum number of components per level either of the shape
    or the appearance model. It must be None or int or float or a list of
    those containing 1 or {n_scales} elements.
    """
    str_error = ("{} must be None or an int > 0 or a 0 <= float <= 1 or "
                 "a list of those containing 1 or {} elements").format(
        var_name, n_scales)
    if not isinstance(max_components, (list, tuple)):
        max_components_list = [max_components] * n_scales
    elif len(max_components) == 1:
        max_components_list = [max_components[0]] * n_scales
    elif len(max_components) == n_scales:
        max_components_list = max_components
    else:
        raise ValueError(str_error)
    for comp in max_components_list:
        if comp is not None:
            if not isinstance(comp, int):
                if not isinstance(comp, float):
                    raise ValueError(str_error)
    return max_components_list


# TODO: document me!
def check_max_iters(max_iters, n_scales):
    if type(max_iters) is int:
        max_iters = [np.round(max_iters/n_scales)
                     for _ in range(n_scales)]
    elif len(max_iters) == 1 and n_scales > 1:
        max_iters = [np.round(max_iters[0]/n_scales)
                     for _ in range(n_scales)]
    elif len(max_iters) != n_scales:
        raise ValueError('max_iters can be integer, integer list '
                         'containing 1 or {} elements or '
                         'None'.format(n_scales))
    return np.require(max_iters, dtype=np.int)


# TODO: document me!
def check_sampling(sampling, n_scales):
    if (isinstance(sampling, (list, tuple)) and
        np.alltrue([isinstance(s, (np.ndarray, np.int)) or sampling is None
                    for s in sampling])):
        if len(sampling) == 1:
            return sampling * n_scales
        elif len(sampling) == n_scales:
            return sampling
        else:
            raise ValueError('A sampling list can only '
                             'contain 1 element or {} '
                             'elements'.format(n_scales))
    elif isinstance(sampling, (np.ndarray, np.int)) or sampling is None:
        return [sampling] * n_scales
    else:
        raise ValueError('sampling can be an integer or ndarray, '
                         'a integer or ndarray list '
                         'containing 1 or {} elements or '
                         'None'.format(n_scales))

<<<<<<< HEAD
=======

>>>>>>> 28f2e82d
def set_models_components(models, n_components):
    if n_components is not None:
        n_scales = len(models)
        if type(n_components) is int or type(n_components) is float:
            for am in models:
                am.n_active_components = n_components
        elif len(n_components) == 1 and n_scales > 1:
            for am in models:
                am.n_active_components = n_components[0]
        elif len(n_components) == n_scales:
            for am, n in zip(models, n_components):
                am.n_active_components = n
        else:
            raise ValueError('n_components can be an integer or a float '
                             'or None or a list containing 1 or {} of '
                             'those'.format(n_scales))


def check_algorithm_cls(algorithm_cls, n_scales, base_algorithm_cls):
    r"""
    """
    if (isinstance(algorithm_cls, partial) and
        base_algorithm_cls in algorithm_cls.func.mro()):
        return [algorithm_cls] * n_scales
    elif (isinstance(algorithm_cls, type) and
          base_algorithm_cls in algorithm_cls.mro()):
        return [algorithm_cls] * n_scales
    elif len(algorithm_cls) == 1:
        return check_algorithm_cls(algorithm_cls[0], n_scales,
                                   base_algorithm_cls)
    elif len(algorithm_cls) == n_scales:
        return [check_algorithm_cls(a, 1, base_algorithm_cls)[0]
                for a in algorithm_cls]
    else:
        raise ValueError("algorithm_cls must be a subclass of {} or a "
                         "list/tuple of {} subclasses with the same length "
                         "as the number of scales {}"
                         .format(base_algorithm_cls, base_algorithm_cls,
                                 n_scales))<|MERGE_RESOLUTION|>--- conflicted
+++ resolved
@@ -1,10 +1,6 @@
 import warnings
 from functools import partial
 import numpy as np
-<<<<<<< HEAD
-import warnings
-=======
->>>>>>> 28f2e82d
 from menpo.shape import TriMesh
 from menpo.transform import PiecewiseAffine
 
@@ -165,10 +161,7 @@
                          'containing 1 or {} elements or '
                          'None'.format(n_scales))
 
-<<<<<<< HEAD
-=======
-
->>>>>>> 28f2e82d
+
 def set_models_components(models, n_components):
     if n_components is not None:
         n_scales = len(models)
